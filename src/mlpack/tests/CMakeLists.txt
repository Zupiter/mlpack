--- conflicted
+++ resolved
@@ -131,7 +131,6 @@
   ub_tree_test.cpp
   union_find_test.cpp
   vantage_point_tree_test.cpp
-<<<<<<< HEAD
   main_tests/test_helper.hpp
   main_tests/emst_test.cpp
   main_tests/decision_tree_test.cpp
@@ -145,8 +144,6 @@
   main_tests/preprocess_split_test.cpp
   main_tests/random_forest_test.cpp
   main_tests/softmax_regression_test.cpp
-=======
->>>>>>> 629ca691
 )
 
 # Link dependencies of test executable.
