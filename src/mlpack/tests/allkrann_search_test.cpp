--- conflicted
+++ resolved
@@ -625,10 +625,6 @@
   data::Load("rann_test_q_3_100.csv", queryData, true);
 
   // Build all the possible models.
-<<<<<<< HEAD
-  std::cout << "build models\n";
-=======
->>>>>>> f535c299
   KNNModel models[8];
   models[0] = KNNModel(KNNModel::TreeTypes::KD_TREE, true);
   models[1] = KNNModel(KNNModel::TreeTypes::KD_TREE, false);
@@ -642,20 +638,11 @@
   arma::Mat<size_t> qrRanks;
   data::Load("rann_test_qr_ranks.csv", qrRanks, true, false); // No transpose.
 
-<<<<<<< HEAD
-  for (size_t j = 2; j + 1 > 0; --j)
-  {
-    for (size_t i = 7; i + 1 > 0; --i)
-    {
-      // We only have std::move() constructors so make a copy of our data.
-      std::cout << "build model " << i << " " << j << ".\n";
-=======
   for (size_t j = 0; j < 2; ++j)
   {
     for (size_t i = 0; i < 8; ++i)
     {
       // We only have std::move() constructors so make a copy of our data.
->>>>>>> f535c299
       arma::mat referenceCopy(referenceData);
       if (j == 0)
         models[i].BuildModel(std::move(referenceCopy), 20, false, false);
@@ -663,10 +650,6 @@
         models[i].BuildModel(std::move(referenceCopy), 20, false, true);
       if (j == 2)
         models[i].BuildModel(std::move(referenceCopy), 20, true, false);
-<<<<<<< HEAD
-      std::cout << "built\n";
-=======
->>>>>>> f535c299
 
       // Set the search parameters.
       models[i].Tau() = 1.0;
