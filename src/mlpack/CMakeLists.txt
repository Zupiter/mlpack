include_directories(..) # <mlpack/[whatever]>
include_directories(${CMAKE_CURRENT_BINARY_DIR}/..) # mlpack/mlpack_export.hpp

# Add core.hpp to list of sources.
set(MLPACK_SRCS ${MLPACK_SRCS} "${CMAKE_CURRENT_SOURCE_DIR}/core.hpp")

## Recurse into both core/ and methods/.
set(DIRS
  bindings
  core
  methods
)

foreach(dir ${DIRS})
    add_subdirectory(${dir})
endforeach()

if (BUILD_TESTS)
  add_subdirectory(tests)
endif ()

# MLPACK_SRCS is set in the subdirectories.  The dependencies (MLPACK_LIBRARIES)
# are set in the root CMakeLists.txt.
add_library(mlpack ${MLPACK_SRCS})

if (NOT (${CMAKE_MAJOR_VERSION} LESS 3 OR
        (${CMAKE_MAJOR_VERSION} EQUAL 3 AND ${CMAKE_MINOR_VERSION} LESS 1)))
  include(../../CMake/NewCXX11.cmake)
endif ()

# Generate export symbols for Windows, instead of adding __declspec(dllimport)
# and __declspec(dllexport) everywhere.  However, those modifiers are still
# necessary for global variables (of which there are a few in mlpack).
set_target_properties(mlpack PROPERTIES WINDOWS_EXPORT_ALL_SYMBOLS ON)
include(GenerateExportHeader)
generate_export_header(mlpack EXPORT_FILE_NAME mlpack_export.hpp)
if (NOT BUILD_SHARED_LIBS)
  add_definitions(-DMLPACK_STATIC_DEFINE)
endif ()

target_link_libraries(mlpack
<<<<<<< HEAD
  ${MLPACK_LIBRARIES})
=======
  ${ARMADILLO_LIBRARIES}
  ${Boost_LIBRARIES}
  ${LIBXML2_LIBRARIES}
  ${COMPILER_SUPPORT_LIBRARIES}
  ${COMPILER_MLPACK_SUPPORT_LIBRARIES}
)

>>>>>>> e801f30f
set_target_properties(mlpack
  PROPERTIES
  VERSION 2.0
  SOVERSION 2
)

# Backtrace for Linux need those libs.
if(CMAKE_SYSTEM_NAME STREQUAL "Linux")
  if(LIBBFD_FOUND AND LIBDL_FOUND AND DEBUG)
    target_link_libraries(mlpack ${LIBBFD_LIBRARIES})
    target_link_libraries(mlpack ${LIBDL_LIBRARIES})
  endif()
endif()

# Collect all header files in the library.
file(GLOB_RECURSE INCLUDE_H_FILES RELATIVE ${CMAKE_CURRENT_SOURCE_DIR} *.h)
file(GLOB_RECURSE INCLUDE_HPP_FILES RELATIVE ${CMAKE_CURRENT_SOURCE_DIR} *.hpp)
set(INCLUDE_FILES ${INCLUDE_H_FILES} ${INCLUDE_HPP_FILES})

# Move all of these header files to <builddir>/include/mlpack/ after the library
# is built.  First we have to create that directory though.
add_custom_target(mlpack_headers)
add_custom_command(TARGET mlpack_headers POST_BUILD
  COMMENT "Moving header files to include/mlpack/"
  COMMAND ${CMAKE_COMMAND} ARGS -E
    make_directory ${CMAKE_BINARY_DIR}/include/mlpack/
  COMMAND ${CMAKE_COMMAND} ARGS -E
    copy ${CMAKE_CURRENT_BINARY_DIR}/mlpack_export.hpp
         ${CMAKE_BINARY_DIR}/include/mlpack)

# Then copy each of the header files over to that directory.
foreach(incl_file ${INCLUDE_FILES})
  add_custom_command(TARGET mlpack_headers POST_BUILD
    COMMAND ${CMAKE_COMMAND} ARGS -E
      copy ${CMAKE_CURRENT_SOURCE_DIR}/${incl_file}
           ${CMAKE_BINARY_DIR}/include/mlpack/${incl_file})
endforeach()

# At install time, we simply install that directory of header files we
# collected to include/.
install(DIRECTORY ${CMAKE_BINARY_DIR}/include/mlpack DESTINATION include)

# Set generated executables to be installed.  Unfortunately they must manually
# be entered...
install(TARGETS mlpack
  RUNTIME DESTINATION bin
  LIBRARY DESTINATION lib
  ARCHIVE DESTINATION lib)

add_dependencies(mlpack mlpack_headers)<|MERGE_RESOLUTION|>--- conflicted
+++ resolved
@@ -39,17 +39,8 @@
 endif ()
 
 target_link_libraries(mlpack
-<<<<<<< HEAD
   ${MLPACK_LIBRARIES})
-=======
-  ${ARMADILLO_LIBRARIES}
-  ${Boost_LIBRARIES}
-  ${LIBXML2_LIBRARIES}
-  ${COMPILER_SUPPORT_LIBRARIES}
-  ${COMPILER_MLPACK_SUPPORT_LIBRARIES}
-)
 
->>>>>>> e801f30f
 set_target_properties(mlpack
   PROPERTIES
   VERSION 2.0
